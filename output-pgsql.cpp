/* Implements the mid-layer processing for osm2pgsql
 * using several PostgreSQL tables
 * 
 * This layer stores data read in from the planet.osm file
 * and is then read by the backend processing code to
 * emit the final geometry-enabled output formats
*/

#include "config.h"

#include <stdio.h>
#include <unistd.h>
#include <stdlib.h>
#include <string.h>
#include <assert.h>
#include <errno.h>
#include <time.h>

#ifdef HAVE_PTHREAD
#include <pthread.h>
#endif

#include <libpq-fe.h>

#include "osmtypes.hpp"
#include "output.hpp"
#include "reprojection.hpp"
#include "output-pgsql.hpp"
#include "build_geometry.hpp"
#include "middle.hpp"
#include "pgsql.hpp"
#include "expire-tiles.hpp"
#include "wildcmp.hpp"
#include "node-ram-cache.hpp"
#include "taginfo_impl.hpp"
#include "tagtransform.hpp"

#include <boost/bind.hpp>
#include <iostream>

#define SRID (project_getprojinfo()->srs)

/* FIXME: Shouldn't malloc this all to begin with but call realloc()
   as required. The program will most likely segfault if it reads a
   style file with more styles than this */
#define MAX_STYLES 1000

#define NUM_TABLES (output_pgsql_t::t_MAX)

output_pgsql_t::table::table(const char *name_, const char *type_)
    : name(strdup(name_)), type(type_),
      sql_conn(NULL), buflen(0), copyMode(0),
      columns(NULL)
{
    memset(buffer, 0, sizeof buffer);
}

/* NOTE: section below for flags genuinely is static and
 * constant, so there's no need to hoist this into a per
 * class variable. It doesn't get modified, so it's safe
 * to share across threads and its lifetime is the whole
 * program.
 */
struct flagsname {
    flagsname(const char *name_, int flag_)
        : name(strdup(name_)), flag(flag_) {
    }
    char *name;
    int flag;
};

static const flagsname tagflags[] = {
    flagsname("polygon", FLAG_POLYGON),
    flagsname("linear",  FLAG_LINEAR),
    flagsname("nocache", FLAG_NOCACHE),
    flagsname("delete",  FLAG_DELETE),
    flagsname("phstore", FLAG_PHSTORE)
};
#define NUM_FLAGS ((signed)(sizeof(tagflags) / sizeof(tagflags[0])))

int read_style_file( const char *filename, export_list *exlist )
{
  FILE *in;
  int lineno = 0;
  int num_read = 0;
  char osmtype[24];
  char tag[64];
  char datatype[24];
  char flags[128];
  int i;
  char *str;
  int fields;
  struct taginfo temp;
  char buffer[1024];
<<<<<<< HEAD
  int flag = 0;
  int enable_way_area = 1;
=======

  exportList[OSMTYPE_NODE] = (struct taginfo *)malloc( sizeof(struct taginfo) * MAX_STYLES );
  exportList[OSMTYPE_WAY]  = (struct taginfo *)malloc( sizeof(struct taginfo) * MAX_STYLES );
>>>>>>> 0eadfd0e

  in = fopen( filename, "rt" );
  if( !in )
  {
    fprintf( stderr, "Couldn't open style file '%s': %s\n", filename, strerror(errno) );
    exit_nicely();
  }
  
  //for each line of the style file
  while( fgets( buffer, sizeof(buffer), in) != NULL )
  {
    lineno++;
    
    //find where a comment starts and terminate the string there
    str = strchr( buffer, '#' );
    if( str )
      *str = '\0';

    //grab the expected fields for this row
    fields = sscanf( buffer, "%23s %63s %23s %127s", osmtype, tag, datatype, flags );
    if( fields <= 0 )  /* Blank line */
      continue;
    if( fields < 3 )
    {
      fprintf( stderr, "Error reading style file line %d (fields=%d)\n", lineno, fields );
      exit_nicely();
    }
<<<<<<< HEAD
    temp.name.assign(tag);
    temp.type.assign(datatype);
    
=======

    //place to keep info about this tag
    temp.name = strdup(tag);
    temp.type = strdup(datatype);
>>>>>>> 0eadfd0e
    temp.flags = 0;
    temp.count = 0;
    
    //split the flags column on commas and keep track of which flags you've seen in a bit mask
    for( str = strtok( flags, ",\r\n" ); str; str = strtok(NULL, ",\r\n") )
    {
      for( i=0; i<NUM_FLAGS; i++ )
      {
        if( strcmp( tagflags[i].name, str ) == 0 )
        {
          temp.flags |= tagflags[i].flag;
          break;
        }
      }
      if( i == NUM_FLAGS )
        fprintf( stderr, "Unknown flag '%s' line %d, ignored\n", str, lineno );
    }
<<<<<<< HEAD
    if ((temp.flags != FLAG_DELETE) && 
        ((temp.name.find('?') != std::string::npos) || 
         (temp.name.find('*') != std::string::npos))) {
        fprintf( stderr, "wildcard '%s' in non-delete style entry\n",temp.name.c_str());
        exit_nicely();
    }
    
    if ((temp.name == "way_area") && (temp.flags==FLAG_DELETE)) {
=======

    //only allow wildcards for with the delete flag
    if ((temp.flags!=FLAG_DELETE) && ((strchr(temp.name,'?') != NULL) || (strchr(temp.name,'*') != NULL))) {
        fprintf( stderr, "wildcard '%s' in non-delete style entry\n",temp.name);
        exit_nicely();
    }
    
    //turn off generating the way_area tag if the delete flag is specified on it
    if ((0==strcmp(temp.name,"way_area")) && (temp.flags==FLAG_DELETE)) {
>>>>>>> 0eadfd0e
        enable_way_area=0;
    }

    /*    printf("%s %s %d %d\n", temp.name, temp.type, temp.polygon, offset ); */
    bool kept = false;
    
    //keep this tag info if it applies to nodes
    if( strstr( osmtype, "node" ) )
    {
<<<<<<< HEAD
        exlist->add(OSMTYPE_NODE, temp);
        flag = 1;
=======
      memcpy( &exportList[ OSMTYPE_NODE ][ exportListCount[ OSMTYPE_NODE ] ], &temp, sizeof(temp) );
      exportListCount[ OSMTYPE_NODE ]++;
      kept = true;
>>>>>>> 0eadfd0e
    }

    //keep this tag info if it applies to ways
    if( strstr( osmtype, "way" ) )
    {
<<<<<<< HEAD
        exlist->add(OSMTYPE_WAY, temp);
        flag = 1;
=======
      memcpy( &exportList[ OSMTYPE_WAY ][ exportListCount[ OSMTYPE_WAY ] ], &temp, sizeof(temp) );
      exportListCount[ OSMTYPE_WAY ]++;
      kept = true;
>>>>>>> 0eadfd0e
    }

    //do we really want to completely quit on an unusable line?
    if( !kept )
    {
      fprintf( stderr, "Weird style line %d\n", lineno );
      exit_nicely();
    }
    num_read++;
  }


  if (ferror(in)) {
      perror(filename);
      exit_nicely();
  }
  if (num_read == 0) {
      fprintf(stderr, "Unable to parse any valid columns from the style file. Aborting.\n");
      exit_nicely();
  }
  fclose(in);
  return enable_way_area;
}

/* Handles copying out, but coalesces the data into large chunks for
 * efficiency. PostgreSQL doesn't actually need this, but each time you send
 * a block of data you get 5 bytes of overhead. Since we go column by column
 * with most empty and one byte delimiters, without this optimisation we
 * transfer three times the amount of data necessary.
 */
void output_pgsql_t::copy_to_table(enum table_id table, const char *sql)
{
    PGconn *sql_conn = m_tables[table].sql_conn;
    unsigned int len = strlen(sql);
    unsigned int buflen = m_tables[table].buflen;
    char *buffer = m_tables[table].buffer;

    /* Return to copy mode if we dropped out */
    if( !m_tables[table].copyMode )
    {
        pgsql_exec(sql_conn, PGRES_COPY_IN, "COPY %s (%s,way) FROM STDIN", m_tables[table].name, m_tables[table].columns);
        m_tables[table].copyMode = 1;
    }
    /* If the combination of old and new data is too big, flush old data */
    if( (unsigned)(buflen + len) > sizeof( m_tables[table].buffer )-10 )
    {
      pgsql_CopyData(m_tables[table].name, sql_conn, buffer);
      buflen = 0;

      /* If new data by itself is also too big, output it immediately */
      if( (unsigned)len > sizeof( m_tables[table].buffer )-10 )
      {
        pgsql_CopyData(m_tables[table].name, sql_conn, sql);
        len = 0;
      }
    }
    /* Normal case, just append to buffer */
    if( len > 0 )
    {
      strcpy( buffer+buflen, sql );
      buflen += len;
      len = 0;
    }

    /* If we have completed a line, output it */
    if( buflen > 0 && buffer[buflen-1] == '\n' )
    {
      pgsql_CopyData(m_tables[table].name, sql_conn, buffer);
      buflen = 0;
    }

    m_tables[table].buflen = buflen;
}




void output_pgsql_t::cleanup(void)
{
    int i;

    for (i=0; i<NUM_TABLES; i++) {
        if (m_tables[i].sql_conn) {
            PQfinish(m_tables[i].sql_conn);
            m_tables[i].sql_conn = NULL;
        }
    }
}

/* Escape data appropriate to the type */
static void escape_type(char *sql, int len, const char *value, const char *type) {
  int items;
  static int tmplen=0;
  static char *tmpstr;

  if (len > tmplen) {
      tmpstr=(char *)realloc(tmpstr,len);
      tmplen=len;
  }
  strcpy(tmpstr,value);

  if ( !strcmp(type, "int4") ) {
    int from, to; 
    /* For integers we take the first number, or the average if it's a-b */
    items = sscanf(value, "%d-%d", &from, &to);
    if ( items == 1 ) {
      sprintf(sql, "%d", from);
    } else if ( items == 2 ) {
      sprintf(sql, "%d", (from + to) / 2);
    } else {
      sprintf(sql, "\\N");
    }
  } else {
    /*
    try to "repair" real values as follows:
      * assume "," to be a decimal mark which need to be replaced by "."
      * like int4 take the first number, or the average if it's a-b
      * assume SI unit (meters)
      * convert feet to meters (1 foot = 0.3048 meters)
      * reject anything else    
    */
    if ( !strcmp(type, "real") ) {
      int i,slen;
      float from,to;

      slen=strlen(value);
      for (i=0;i<slen;i++) if (tmpstr[i]==',') tmpstr[i]='.';

      items = sscanf(tmpstr, "%f-%f", &from, &to);
      if ( items == 1 ) {
	if ((tmpstr[slen-2]=='f') && (tmpstr[slen-1]=='t')) {
	  from*=0.3048;
	}
	sprintf(sql, "%f", from);
      } else if ( items == 2 ) {
	if ((tmpstr[slen-2]=='f') && (tmpstr[slen-1]=='t')) {
	  from*=0.3048;
	  to*=0.3048;
	}
	sprintf(sql, "%f", (from + to) / 2);
      } else {
	sprintf(sql, "\\N");
      }
    } else {
      escape(sql, len, value);
    }
  }
}

void output_pgsql_t::write_hstore(enum output_pgsql_t::table_id table, struct keyval *tags)
{
    static char *sql;
    static size_t sqllen=0;
    size_t hlen;
    /* a clone of the tags pointer */
    struct keyval *xtags = tags;
        
    /* sql buffer */
    if (sqllen==0) {
      sqllen=2048;
      sql=(char *)malloc(sqllen);
    }
    
    /* while this tags has a follow-up.. */
    while (xtags->next->key != NULL)
    {

      /* hard exclude z_order tag and keys which have their own column */
      if ((xtags->next->has_column) || (strcmp("z_order",xtags->next->key)==0)) {
          /* update the tag-pointer to point to the next tag */
          xtags = xtags->next;
          continue;
      }

      /*
        hstore ASCII representation looks like
        "<key>"=>"<value>"
        
        we need at least strlen(key)+strlen(value)+6+'\0' bytes
        in theory any single character could also be escaped
        thus we need an additional factor of 2.
        The maximum lenght of a single hstore element is thus
        calcuated as follows:
      */
      hlen=2 * (strlen(xtags->next->key) + strlen(xtags->next->value)) + 7;
      
      /* if the sql buffer is too small */
      if (hlen > sqllen) {
        sqllen = hlen;
        sql = (char *)realloc(sql, sqllen);
      }
        
      /* pack the tag with its value into the hstore */
      keyval2hstore(sql, xtags->next);
      copy_to_table(table, sql);

      /* update the tag-pointer to point to the next tag */
      xtags = xtags->next;
        
      /* if the tag has a follow up, add a comma to the end */
      if (xtags->next->key != NULL)
          copy_to_table(table, ",");
    }
    
    /* finish the hstore column by placing a TAB into the data stream */
    copy_to_table(table, "\t");
    
    /* the main hstore-column has now been written */
}

/* write an hstore column to the database */
void output_pgsql_t::write_hstore_columns(enum table_id table, struct keyval *tags)
{
    static char *sql;
    static size_t sqllen=0;
    char *shortkey;
    /* the index of the current hstore column */
    int i_hstore_column;
    int found;
    struct keyval *xtags;
    char *pos;
    size_t hlen;
    
    /* sql buffer */
    if (sqllen==0) {
      sqllen=2048;
      sql=(char *)malloc(sqllen);
    }
    
    /* iterate over all configured hstore colums in the options */
    for(i_hstore_column = 0; i_hstore_column < m_options->n_hstore_columns; i_hstore_column++)
    {
        /* did this node have a tag that matched the current hstore column */
        found = 0;
        
        /* a clone of the tags pointer */
        xtags = tags;
        
        /* while this tags has a follow-up.. */
        while (xtags->next->key != NULL) {
            
            /* check if the tag's key starts with the name of the hstore column */
            pos = strstr(xtags->next->key, m_options->hstore_columns[i_hstore_column]);
            
            /* and if it does.. */
            if(pos == xtags->next->key)
            {
                /* remember we found one */
                found=1;
                
                /* generate the short key name */
                shortkey = xtags->next->key + strlen(m_options->hstore_columns[i_hstore_column]);
                
                /* calculate the size needed for this hstore entry */
                hlen=2*(strlen(shortkey)+strlen(xtags->next->value))+7;
                
                /* if the sql buffer is too small */
                if (hlen > sqllen) {
                    /* resize it */
                    sqllen=hlen;
                    sql=(char *)realloc(sql,sqllen);
                }
                
                /* and pack the shortkey with its value into the hstore */
                keyval2hstore_manual(sql, shortkey, xtags->next->value);
                copy_to_table(table, sql);
                
                /* update the tag-pointer to point to the next tag */
                xtags=xtags->next;
                
                /* if the tag has a follow up, add a comma to the end */
                if (xtags->next->key != NULL)
                    copy_to_table(table, ",");
            }
            else
            {
                /* update the tag-pointer to point to the next tag */
                xtags=xtags->next;
            }
        }
        
        /* if no matching tag has been found, write a NULL */
        if(!found)
            copy_to_table(table, "\\N");
        
        /* finish the hstore column by placing a TAB into the data stream */
        copy_to_table(table, "\t");
    }
    
    /* all hstore-columns have now been written */
}

void output_pgsql_t::export_tags(enum table_id table, enum OsmType info_table,
                                 struct keyval *tags, char *sql, size_t &sqllen) {
    std::vector<taginfo> &infos = m_export_list->get(info_table);
    for (int i=0; i < infos.size(); i++) {
        taginfo &info = infos[i];
        if (info.flags & FLAG_DELETE)
            continue;
        if ((info.flags & FLAG_PHSTORE) == FLAG_PHSTORE)
            continue;
        struct keyval *tag = NULL;
        if (tag = getTag(tags, info.name.c_str()))
        {
            escape_type(sql, sqllen, tag->value, info.type.c_str());
            info.count++;
            if (HSTORE_NORM==m_options->enable_hstore)
                tag->has_column=1;
        }
        else
            sprintf(sql, "\\N");

        copy_to_table(table, sql);
        copy_to_table(table, "\t");
    }
}

/* example from: pg_dump -F p -t planet_osm gis
COPY planet_osm (osm_id, name, place, landuse, leisure, "natural", man_made, waterway, highway, railway, amenity, tourism, learning, building, bridge, layer, way) FROM stdin;
17959841        \N      \N      \N      \N      \N      \N      \N      bus_stop        \N      \N      \N      \N      \N      \N    -\N      0101000020E610000030CCA462B6C3D4BF92998C9B38E04940
17401934        The Horn        \N      \N      \N      \N      \N      \N      \N      \N      pub     \N      \N      \N      \N    -\N      0101000020E6100000C12FC937140FD5BFB4D2F4FB0CE04940
...

mine - 01 01000000 48424298424242424242424256427364
psql - 01 01000020 E6100000 30CCA462B6C3D4BF92998C9B38E04940
       01 01000020 E6100000 48424298424242424242424256427364
0x2000_0000 = hasSRID, following 4 bytes = srid, not supported by geos WKBWriter
Workaround - output SRID=4326;<WKB>
*/

int output_pgsql_t::pgsql_out_node(osmid_t id, struct keyval *tags, double node_lat, double node_lon)
{

    int filter = tagtransform_filter_node_tags(tags, m_export_list);
    static char *sql;
    static size_t sqllen=0;
    int i;
    struct keyval *tag;

    if (filter) return 1;

    if (sqllen==0) {
      sqllen=2048;
      sql=(char *)malloc(sqllen);
    }

    expire_tiles_from_bbox(node_lon, node_lat, node_lon, node_lat);
    sprintf(sql, "%" PRIdOSMID "\t", id);
    copy_to_table(t_point, sql);

    export_tags(t_point, OSMTYPE_NODE, tags, sql, sqllen);
    
    /* hstore columns */
    write_hstore_columns(t_point, tags);
    
    /* check if a regular hstore is requested */
    if (m_options->enable_hstore)
        write_hstore(t_point, tags);
    
#ifdef FIXED_POINT
    // guarantee that we use the same values as in the node cache
    scale = m_options->scale;
    node_lon = FIX_TO_DOUBLE(DOUBLE_TO_FIX(node_lon));
    node_lat = FIX_TO_DOUBLE(DOUBLE_TO_FIX(node_lat));
#endif

    sprintf(sql, "SRID=%d;POINT(%.15g %.15g)", SRID, node_lon, node_lat);
    copy_to_table(t_point, sql);
    copy_to_table(t_point, "\n");

    return 0;
}



void output_pgsql_t::write_wkts(osmid_t id, struct keyval *tags, const char *wkt, enum table_id table)
{
  
    static char *sql;
    static size_t sqllen=0;
    int j;
    struct keyval *tag;

    if (sqllen==0) {
      sqllen=2048;
      sql=(char *)malloc(sqllen);
    }
    
    sprintf(sql, "%" PRIdOSMID "\t", id);
    copy_to_table(table, sql);

    export_tags(table, OSMTYPE_WAY, tags, sql, sqllen);

    /* hstore columns */
    write_hstore_columns(table, tags);
    
    /* check if a regular hstore is requested */
    if (m_options->enable_hstore)
        write_hstore(table, tags);

    sprintf(sql, "SRID=%d;", SRID);
    copy_to_table(table, sql);
    copy_to_table(table, wkt);
    copy_to_table(table, "\n");
}

/*static int tag_indicates_polygon(enum OsmType type, const char *key)
{
    int i;

    if (!strcmp(key, "area"))
        return 1;

    for (i=0; i < exportListCount[type]; i++) {
        if( strcmp( exportList[type][i].name, key ) == 0 )
            return exportList[type][i].flags & FLAG_POLYGON;
    }

    return 0;
}*/



/*
COPY planet_osm (osm_id, name, place, landuse, leisure, "natural", man_made, waterway, highway, railway, amenity, tourism, learning, bu
ilding, bridge, layer, way) FROM stdin;
198497  Bedford Road    \N      \N      \N      \N      \N      \N      residential     \N      \N      \N      \N      \N      \N    \N       0102000020E610000004000000452BF702B342D5BF1C60E63BF8DF49406B9C4D470037D5BF5471E316F3DF4940DFA815A6EF35D5BF9AE95E27F5DF4940B41EB
E4C1421D5BF24D06053E7DF4940
212696  Oswald Road     \N      \N      \N      \N      \N      \N      minor   \N      \N      \N      \N      \N      \N      \N    0102000020E610000004000000467D923B6C22D5BFA359D93EE4DF4940B3976DA7AD11D5BF84BBB376DBDF4940997FF44D9A06D5BF4223D8B8FEDF49404D158C4AEA04D
5BF5BB39597FCDF4940
*/
int output_pgsql_t::pgsql_out_way(osmid_t id, struct keyval *tags, struct osmNode *nodes, int count, int exists)
{
    int polygon = 0, roads = 0;
    int i, wkt_size;
    double split_at;
    double area;

    /* If the flag says this object may exist already, delete it first */
    if(exists) {
        pgsql_delete_way_from_output(id);
        dynamic_cast<slim_middle_t *>(m_options->mid)->way_changed(id);
    }

    if (tagtransform_filter_way_tags(tags, &polygon, &roads, m_export_list))
        return 0;
    /* Split long ways after around 1 degree or 100km */
    if (m_options->projection == PROJ_LATLONG)
        split_at = 1;
    else
        split_at = 100 * 1000;

    wkt_size = get_wkt_split(nodes, count, polygon, split_at);

    for (i=0;i<wkt_size;i++)
    {
        char *wkt = get_wkt(i);

        if (wkt && strlen(wkt)) {
            /* FIXME: there should be a better way to detect polygons */
            if (!strncmp(wkt, "POLYGON", strlen("POLYGON")) || !strncmp(wkt, "MULTIPOLYGON", strlen("MULTIPOLYGON"))) {
                expire_tiles_from_nodes_poly(nodes, count, id);
                area = get_area(i);
                if ((area > 0.0) && m_enable_way_area) {
                    char tmp[32];
                    snprintf(tmp, sizeof(tmp), "%g", area);
                    addItem(tags, "way_area", tmp, 0);
                }
                write_wkts(id, tags, wkt, t_poly);
            } else {
                expire_tiles_from_nodes_line(nodes, count);
                write_wkts(id, tags, wkt, t_line);
                if (roads)
                    write_wkts(id, tags, wkt, t_roads);
            }
        }
        free(wkt);
    }
    clear_wkts();
	
    return 0;
}

int output_pgsql_t::pgsql_out_relation(osmid_t id, struct keyval *rel_tags, int member_count, struct osmNode **xnodes, struct keyval *xtags, int *xcount, osmid_t *xid, const char **xrole)
{
    int i, wkt_size;
    int roads = 0;
    int make_polygon = 0;
    int make_boundary = 0;
    int * members_superseeded;
    double split_at;

    members_superseeded = (int *)calloc(sizeof(int), member_count);

    if (member_count == 0) {
        free(members_superseeded);
        return 0;
    }

    if (tagtransform_filter_rel_member_tags(rel_tags, member_count, xtags, xrole, members_superseeded, &make_boundary, &make_polygon, &roads, m_export_list)) {
        free(members_superseeded);
        return 0;
    }
    
    /* Split long linear ways after around 1 degree or 100km (polygons not effected) */
    if (m_options->projection == PROJ_LATLONG)
        split_at = 1;
    else
        split_at = 100 * 1000;

    wkt_size = build_geometry(id, xnodes, xcount, make_polygon, m_options->enable_multi, split_at);

    if (!wkt_size) {
        free(members_superseeded);
        return 0;
    }

    for (i=0;i<wkt_size;i++) {
        char *wkt = get_wkt(i);

        if (wkt && strlen(wkt)) {
            expire_tiles_from_wkt(wkt, -id);
            /* FIXME: there should be a better way to detect polygons */
            if (!strncmp(wkt, "POLYGON", strlen("POLYGON")) || !strncmp(wkt, "MULTIPOLYGON", strlen("MULTIPOLYGON"))) {
                double area = get_area(i);
                if ((area > 0.0) && m_enable_way_area) {
                    char tmp[32];
                    snprintf(tmp, sizeof(tmp), "%g", area);
                    addItem(rel_tags, "way_area", tmp, 0);
                }
                write_wkts(-id, rel_tags, wkt, t_poly);
            } else {
                write_wkts(-id, rel_tags, wkt, t_line);
                if (roads)
                    write_wkts(-id, rel_tags, wkt, t_roads);
            }
        }
        free(wkt);
    }

    clear_wkts();

    /* Tagtransform will have marked those member ways of the relation that
     * have fully been dealt with as part of the multi-polygon entry.
     * Set them in the database as done and delete their entry to not
     * have duplicates */
    if (make_polygon) {
        for (i=0; xcount[i]; i++) {
            if (members_superseeded[i]) {
                m_options->mid->ways_done(xid[i]);
                pgsql_delete_way_from_output(xid[i]);
            }
        }
    }

    free(members_superseeded);

    /* If we are making a boundary then also try adding any relations which form complete rings
       The linear variants will have already been processed above */
    if (make_boundary) {
        wkt_size = build_geometry(id, xnodes, xcount, 1, m_options->enable_multi, split_at);
        for (i=0;i<wkt_size;i++)
        {
            char *wkt = get_wkt(i);

            if (strlen(wkt)) {
                expire_tiles_from_wkt(wkt, -id);
                /* FIXME: there should be a better way to detect polygons */
                if (!strncmp(wkt, "POLYGON", strlen("POLYGON")) || !strncmp(wkt, "MULTIPOLYGON", strlen("MULTIPOLYGON"))) {
                    double area = get_area(i);
                    if ((area > 0.0) && m_enable_way_area) {
                        char tmp[32];
                        snprintf(tmp, sizeof(tmp), "%g", area);
                        addItem(rel_tags, "way_area", tmp, 0);
                    }
                    write_wkts(-id, rel_tags, wkt, t_poly);
                }
            }
            free(wkt);
        }
        clear_wkts();
    }

    return 0;
}

int output_pgsql_t::connect(const struct output_options *options, int startTransaction) {
    int i;
    for (i=0; i<NUM_TABLES; i++) {
        PGconn *sql_conn;
        sql_conn = PQconnectdb(options->conninfo);
        
        /* Check to see that the backend connection was successfully made */
        if (PQstatus(sql_conn) != CONNECTION_OK) {
            fprintf(stderr, "Connection to database failed: %s\n", PQerrorMessage(sql_conn));
            return 1;
        }
        m_tables[i].sql_conn = sql_conn;
        pgsql_exec(sql_conn, PGRES_COMMAND_OK, "SET synchronous_commit TO off;");
        pgsql_exec(sql_conn, PGRES_COMMAND_OK, "PREPARE get_wkt (" POSTGRES_OSMID_TYPE ") AS SELECT ST_AsText(way) FROM %s WHERE osm_id = $1;\n", m_tables[i].name);
        if (startTransaction)
            pgsql_exec(sql_conn, PGRES_COMMAND_OK, "BEGIN");
    }
    return 0;
}

int output_pgsql_t::start(const struct output_options *options)
{
    char *sql, tmp[256];
    PGresult   *res;
    int i,j;
    unsigned int sql_len;
    int their_srid;
    int i_hstore_column;
    enum OsmType type;
    int numTags;

    /* Tables to output */
    m_tables.reserve(NUM_TABLES);
    m_tables.push_back(table("%s_point",   "POINT"));
    m_tables.push_back(table("%s_line",    "LINESTRING"));
    m_tables.push_back(table("%s_polygon", "GEOMETRY"  )); /* Actually POLGYON & MULTIPOLYGON but no way to limit to just these two */
    m_tables.push_back(table("%s_roads",   "LINESTRING"));

    m_options = options;

    m_export_list = new export_list;

    m_enable_way_area = read_style_file( options->style, m_export_list );

    sql_len = 2048;
    sql = (char *)malloc(sql_len);
    assert(sql);

    for (i=0; i<NUM_TABLES; i++) {
        PGconn *sql_conn;

        /* Substitute prefix into name of table */
        {
            char *temp = (char *)malloc( strlen(options->prefix) + strlen(m_tables[i].name) + 1 );
            sprintf( temp, m_tables[i].name, options->prefix );
            m_tables[i].name = temp;
        }
        fprintf(stderr, "Setting up table: %s\n", m_tables[i].name);
        sql_conn = PQconnectdb(options->conninfo);

        /* Check to see that the backend connection was successfully made */
        if (PQstatus(sql_conn) != CONNECTION_OK) {
            fprintf(stderr, "Connection to database failed: %s\n", PQerrorMessage(sql_conn));
            exit_nicely();
        }
        m_tables[i].sql_conn = sql_conn;
        pgsql_exec(sql_conn, PGRES_COMMAND_OK, "SET synchronous_commit TO off;");

        if (!options->append) {
            pgsql_exec(sql_conn, PGRES_COMMAND_OK, "DROP TABLE IF EXISTS %s", m_tables[i].name);
        }
        else
        {
            sprintf(sql, "SELECT srid FROM geometry_columns WHERE f_table_name='%s';", m_tables[i].name);
            res = PQexec(sql_conn, sql);
            if (!((PQntuples(res) == 1) && (PQnfields(res) == 1)))
            {
                fprintf(stderr, "Problem reading geometry information for table %s - does it exist?\n", m_tables[i].name);
                exit_nicely();
            }
            their_srid = atoi(PQgetvalue(res, 0, 0));
            PQclear(res);
            if (their_srid != SRID)
            {
                fprintf(stderr, "SRID mismatch: cannot append to table %s (SRID %d) using selected SRID %d\n", m_tables[i].name, their_srid, SRID);
                exit_nicely();
            }
        }

        /* These _tmp tables can be left behind if we run out of disk space */
        pgsql_exec(sql_conn, PGRES_COMMAND_OK, "DROP TABLE IF EXISTS %s_tmp", m_tables[i].name);

        pgsql_exec(sql_conn, PGRES_COMMAND_OK, "BEGIN");

        type = (i == t_point)?OSMTYPE_NODE:OSMTYPE_WAY;
        const std::vector<taginfo> &infos = m_export_list->get(type);
        numTags = infos.size();
        if (!options->append) {
            sprintf(sql, "CREATE TABLE %s ( osm_id " POSTGRES_OSMID_TYPE, m_tables[i].name );
            for (j=0; j < numTags; j++) {
                const taginfo &info = infos[j];
                if( info.flags & FLAG_DELETE )
                    continue;
                if( (info.flags & FLAG_PHSTORE ) == FLAG_PHSTORE)
                    continue;
                sprintf(tmp, ",\"%s\" %s", info.name.c_str(), info.type.c_str());
                if (strlen(sql) + strlen(tmp) + 1 > sql_len) {
                    sql_len *= 2;
                    sql = (char *)realloc(sql, sql_len);
                    assert(sql);
                }
                strcat(sql, tmp);
            }
            for(i_hstore_column = 0; i_hstore_column < m_options->n_hstore_columns; i_hstore_column++)
            {
                strcat(sql, ",\"");
                strcat(sql, m_options->hstore_columns[i_hstore_column]);
                strcat(sql, "\" hstore ");
            }
            if (m_options->enable_hstore) {
                strcat(sql, ",tags hstore");
            } 
            strcat(sql, ")");
            if (m_options->tblsmain_data) {
                sprintf(sql + strlen(sql), " TABLESPACE %s", m_options->tblsmain_data);
            }
            strcat(sql, "\n");

            pgsql_exec(sql_conn, PGRES_COMMAND_OK, "%s", sql);
            pgsql_exec(sql_conn, PGRES_TUPLES_OK, "SELECT AddGeometryColumn('%s', 'way', %d, '%s', 2 );\n",
                        m_tables[i].name, SRID, m_tables[i].type );
            pgsql_exec(sql_conn, PGRES_COMMAND_OK, "ALTER TABLE %s ALTER COLUMN way SET NOT NULL;\n", m_tables[i].name);
            /* slim mode needs this to be able to apply diffs */
            if (m_options->slim && !m_options->droptemp) {
                sprintf(sql, "CREATE INDEX %s_pkey ON %s USING BTREE (osm_id)",  m_tables[i].name, m_tables[i].name);
                if (m_options->tblsmain_index) {
                    sprintf(sql + strlen(sql), " TABLESPACE %s\n", m_options->tblsmain_index);
                }
	            pgsql_exec(sql_conn, PGRES_COMMAND_OK, "%s", sql);
            }
        } else {
            /* Add any new columns referenced in the default.style */
            PGresult *res;
            sprintf(sql, "SELECT * FROM %s LIMIT 0;\n", m_tables[i].name);
            res = PQexec(sql_conn, sql);
            if (PQresultStatus(res) != PGRES_TUPLES_OK) {
                fprintf(stderr, "Error, failed to query table %s\n%s\n", m_tables[i].name, sql);
                exit_nicely();
            }
            for (j=0; j < numTags; j++) {
                const taginfo &info = infos[j];
                if( info.flags & FLAG_DELETE )
                    continue;
                if( (info.flags & FLAG_PHSTORE) == FLAG_PHSTORE)
                    continue;
                sprintf(tmp, "\"%s\"", info.name.c_str());
                if (PQfnumber(res, tmp) < 0) {
#if 0
                    fprintf(stderr, "Append failed. Column \"%s\" is missing from \"%s\"\n", info.name.c_str(), m_tables[i].name);
                    exit_nicely();
#else
                    fprintf(stderr, "Adding new column \"%s\" to \"%s\"\n", info.name.c_str(), m_tables[i].name);
                    pgsql_exec(sql_conn, PGRES_COMMAND_OK, "ALTER TABLE %s ADD COLUMN \"%s\" %s;\n", m_tables[i].name, info.name.c_str(), info.type.c_str());
#endif
                }
                /* Note: we do not verify the type or delete unused columns */
            }

            PQclear(res);

            /* change the type of the geometry column if needed - this can only change to a more permisive type */
        }
        pgsql_exec(sql_conn, PGRES_COMMAND_OK, "PREPARE get_wkt (" POSTGRES_OSMID_TYPE ") AS SELECT ST_AsText(way) FROM %s WHERE osm_id = $1;\n", m_tables[i].name);
        
        /* Generate column list for COPY */
        strcpy(sql, "osm_id");
        for (j=0; j < numTags; j++) {
            const taginfo &info = infos[j];
            if( info.flags & FLAG_DELETE )
                continue;
            if( (info.flags & FLAG_PHSTORE ) == FLAG_PHSTORE)
                continue;
            sprintf(tmp, ",\"%s\"", info.name.c_str());

            if (strlen(sql) + strlen(tmp) + 1 > sql_len) {
                sql_len *= 2;
                sql = (char *)realloc(sql, sql_len);
                assert(sql);
            }
            strcat(sql, tmp);
        }

        for(i_hstore_column = 0; i_hstore_column < m_options->n_hstore_columns; i_hstore_column++)
        {
            strcat(sql, ",\"");
            strcat(sql, m_options->hstore_columns[i_hstore_column]);
            strcat(sql, "\" ");
        }
    
	if (m_options->enable_hstore) strcat(sql,",tags");

	m_tables[i].columns = strdup(sql);
        pgsql_exec(sql_conn, PGRES_COPY_IN, "COPY %s (%s,way) FROM STDIN", m_tables[i].name, m_tables[i].columns);

        m_tables[i].copyMode = 1;
    }
    free(sql);

    if (tagtransform_init(options)) {
        fprintf(stderr, "Error: Failed to initialise tag processing.\n");
        exit_nicely();
    }
    expire_tiles_init(options);

    options->mid->start(options);

    return 0;
}

void output_pgsql_t::pgsql_pause_copy(output_pgsql_t::table *table)
{
    PGresult   *res;
    int stop;
    
    if( !table->copyMode )
        return;
        
    /* Terminate any pending COPY */
    stop = PQputCopyEnd(table->sql_conn, NULL);
    if (stop != 1) {
       fprintf(stderr, "COPY_END for %s failed: %s\n", table->name, PQerrorMessage(table->sql_conn));
       exit_nicely();
    }

    res = PQgetResult(table->sql_conn);
    if (PQresultStatus(res) != PGRES_COMMAND_OK) {
       fprintf(stderr, "COPY_END for %s failed: %s\n", table->name, PQerrorMessage(table->sql_conn));
       PQclear(res);
       exit_nicely();
    }
    PQclear(res);
    table->copyMode = 0;
}

void output_pgsql_t::close(int stopTransaction) {
    int i;
    for (i=0; i<NUM_TABLES; i++) {
        pgsql_pause_copy(&m_tables[i]);
        /* Commit transaction */
        if (stopTransaction)
            pgsql_exec(m_tables[i].sql_conn, PGRES_COMMAND_OK, "COMMIT");
        PQfinish(m_tables[i].sql_conn);
        m_tables[i].sql_conn = NULL;
    }
}

void output_pgsql_t::pgsql_out_commit(void) {
    int i;
    for (i=0; i<NUM_TABLES; i++) {
        pgsql_pause_copy(&m_tables[i]);
        /* Commit transaction */
        fprintf(stderr, "Committing transaction for %s\n", m_tables[i].name);
        pgsql_exec(m_tables[i].sql_conn, PGRES_COMMAND_OK, "COMMIT");
    }
}

void *output_pgsql_t::pgsql_out_stop_one(void *arg)
{
    int i_column;
    output_pgsql_t::table *table = (output_pgsql_t::table *)arg;
    PGconn *sql_conn = table->sql_conn;

    if( table->buflen != 0 )
    {
       fprintf( stderr, "Internal error: Buffer for %s has %d bytes after end copy", table->name, table->buflen );
       exit_nicely();
    }

    pgsql_pause_copy(table);
    if (!m_options->append)
    {
        time_t start, end;
        time(&start);
        fprintf(stderr, "Sorting data and creating indexes for %s\n", table->name);
        pgsql_exec(sql_conn, PGRES_COMMAND_OK, "ANALYZE %s;\n", table->name);
        fprintf(stderr, "Analyzing %s finished\n", table->name);
        if (m_options->tblsmain_data) {
            pgsql_exec(sql_conn, PGRES_COMMAND_OK, "CREATE TABLE %s_tmp "
                        "TABLESPACE %s AS SELECT * FROM %s ORDER BY way;\n",
                        table->name, m_options->tblsmain_data, table->name);
        } else {
            pgsql_exec(sql_conn, PGRES_COMMAND_OK, "CREATE TABLE %s_tmp AS SELECT * FROM %s ORDER BY way;\n", table->name, table->name);
        }
        pgsql_exec(sql_conn, PGRES_COMMAND_OK, "DROP TABLE %s;\n", table->name);
        pgsql_exec(sql_conn, PGRES_COMMAND_OK, "ALTER TABLE %s_tmp RENAME TO %s;\n", table->name, table->name);
        fprintf(stderr, "Copying %s to cluster by geometry finished\n", table->name);
        fprintf(stderr, "Creating geometry index on  %s\n", table->name);
        if (m_options->tblsmain_index) {
            /* Use fillfactor 100 for un-updatable imports */
            if (m_options->slim && !m_options->droptemp) {
                pgsql_exec(sql_conn, PGRES_COMMAND_OK, "CREATE INDEX %s_index ON %s USING GIST (way) TABLESPACE %s;\n", table->name, table->name, m_options->tblsmain_index);
            } else {
                pgsql_exec(sql_conn, PGRES_COMMAND_OK, "CREATE INDEX %s_index ON %s USING GIST (way) WITH (FILLFACTOR=100) TABLESPACE %s;\n", table->name, table->name, m_options->tblsmain_index);
            }
        } else {
            if (m_options->slim && !m_options->droptemp) {
                pgsql_exec(sql_conn, PGRES_COMMAND_OK, "CREATE INDEX %s_index ON %s USING GIST (way);\n", table->name, table->name);
            } else {
                pgsql_exec(sql_conn, PGRES_COMMAND_OK, "CREATE INDEX %s_index ON %s USING GIST (way) WITH (FILLFACTOR=100);\n", table->name, table->name);
            }
        }

        /* slim mode needs this to be able to apply diffs */
        if (m_options->slim && !m_options->droptemp)
        {
            fprintf(stderr, "Creating osm_id index on  %s\n", table->name);
            if (m_options->tblsmain_index) {
                pgsql_exec(sql_conn, PGRES_COMMAND_OK, "CREATE INDEX %s_pkey ON %s USING BTREE (osm_id) TABLESPACE %s;\n", table->name, table->name, m_options->tblsmain_index);
            } else {
                pgsql_exec(sql_conn, PGRES_COMMAND_OK, "CREATE INDEX %s_pkey ON %s USING BTREE (osm_id);\n", table->name, table->name);
            }
        }
        /* Create hstore index if selected */
        if (m_options->enable_hstore_index) {
            fprintf(stderr, "Creating hstore indexes on  %s\n", table->name);
            if (m_options->tblsmain_index) {
                if (HSTORE_NONE != (m_options->enable_hstore)) {
                    if (m_options->slim && !m_options->droptemp) {
                        pgsql_exec(sql_conn, PGRES_COMMAND_OK, "CREATE INDEX %s_tags_index ON %s USING GIN (tags) TABLESPACE %s;\n", table->name, table->name, m_options->tblsmain_index);
                    } else {
                        pgsql_exec(sql_conn, PGRES_COMMAND_OK, "CREATE INDEX %s_tags_index ON %s USING GIN (tags) TABLESPACE %s;\n", table->name, table->name, m_options->tblsmain_index);
                    }
                }
                for(i_column = 0; i_column < m_options->n_hstore_columns; i_column++) {
                    if (m_options->slim && !m_options->droptemp) {
                        pgsql_exec(sql_conn, PGRES_COMMAND_OK, "CREATE INDEX %s_hstore_%i_index ON %s USING GIN (\"%s\") TABLESPACE %s;\n",
                               table->name, i_column,table->name, m_options->hstore_columns[i_column], m_options->tblsmain_index);
                    } else {
                        pgsql_exec(sql_conn, PGRES_COMMAND_OK, "CREATE INDEX %s_hstore_%i_index ON %s USING GIN (\"%s\") TABLESPACE %s;\n",
                               table->name, i_column,table->name, m_options->hstore_columns[i_column], m_options->tblsmain_index);
                    }
                }
            } else {
                if (HSTORE_NONE != (m_options->enable_hstore)) {
                    if (m_options->slim && !m_options->droptemp) {
                        pgsql_exec(sql_conn, PGRES_COMMAND_OK, "CREATE INDEX %s_tags_index ON %s USING GIN (tags);\n", table->name, table->name);
                    } else {
                        pgsql_exec(sql_conn, PGRES_COMMAND_OK, "CREATE INDEX %s_tags_index ON %s USING GIN (tags) ;\n", table->name, table->name);
                    }
                }
                for(i_column = 0; i_column < m_options->n_hstore_columns; i_column++) {
                    if (m_options->slim && !m_options->droptemp) {
                        pgsql_exec(sql_conn, PGRES_COMMAND_OK, "CREATE INDEX %s_hstore_%i_index ON %s USING GIN (\"%s\");\n", table->name, i_column,table->name, m_options->hstore_columns[i_column]);
                    } else {
                        pgsql_exec(sql_conn, PGRES_COMMAND_OK, "CREATE INDEX %s_hstore_%i_index ON %s USING GIN (\"%s\");\n", table->name, i_column,table->name, m_options->hstore_columns[i_column]);
                    }
                }
            }
        }
        fprintf(stderr, "Creating indexes on  %s finished\n", table->name);
        pgsql_exec(sql_conn, PGRES_COMMAND_OK, "GRANT SELECT ON %s TO PUBLIC;\n", table->name);
        pgsql_exec(sql_conn, PGRES_COMMAND_OK, "ANALYZE %s;\n", table->name);
        time(&end);
        fprintf(stderr, "All indexes on  %s created  in %ds\n", table->name, (int)(end - start));
    }
    PQfinish(sql_conn);
    table->sql_conn = NULL;

    fprintf(stderr, "Completed %s\n", table->name);
    free(table->name);
    free(table->columns);
    return NULL;
}

namespace {
/* Using pthreads requires us to shoe-horn everything into various void*
 * pointers. Improvement for the future: just use boost::thread. */
struct pthread_thunk {
    output_pgsql_t *obj;
    void *ptr;
};

extern "C" void *pthread_stop_one(void *arg) {
    pthread_thunk *thunk = static_cast<pthread_thunk *>(arg);
    return thunk->obj->pgsql_out_stop_one(thunk->ptr);
};
} // anonymous namespace

output_pgsql_t::way_cb_func::way_cb_func(output_pgsql_t *ptr) : m_ptr(ptr) {}
output_pgsql_t::way_cb_func::~way_cb_func() {}
int output_pgsql_t::way_cb_func::operator()(osmid_t id, struct keyval *tags, struct osmNode *nodes, int count, int exists) {
    return m_ptr->pgsql_out_way(id, tags, nodes, count, exists);
}

output_pgsql_t::rel_cb_func::rel_cb_func(output_pgsql_t *ptr) : m_ptr(ptr) {}
output_pgsql_t::rel_cb_func::~rel_cb_func() {}
int output_pgsql_t::rel_cb_func::operator()(osmid_t id, struct member *mems, int member_count, struct keyval *rel_tags, int exists) {
    return m_ptr->pgsql_process_relation(id, mems, member_count, rel_tags, exists);
}

void output_pgsql_t::stop()
{
    int i;
#ifdef HAVE_PTHREAD
    pthread_t threads[NUM_TABLES];
#endif

    /* Commit the transactions, so that multiple processes can
     * access the data simultanious to process the rest in parallel
     * as well as see the newly created tables.
     */
    pgsql_out_commit();
    m_options->mid->commit();
    /* To prevent deadlocks in parallel processing, the mid tables need
     * to stay out of a transaction. In this stage output tables are only
     * written to and not read, so they can be processed as several parallel
     * independent transactions
     */
    for (i=0; i<NUM_TABLES; i++) {
        PGconn *sql_conn = m_tables[i].sql_conn;
        pgsql_exec(sql_conn, PGRES_COMMAND_OK, "BEGIN");
    }
    /* Processing any remaing to be processed ways */
    way_cb_func way_callback(this);
    m_options->mid->iterate_ways( way_callback );
    pgsql_out_commit();
    m_options->mid->commit();

    /* Processing any remaing to be processed relations */
    /* During this stage output tables also need to stay out of
     * extended transactions, as the delete_way_from_output, called
     * from process_relation, can deadlock if using multi-processing.
     */
    rel_cb_func rel_callback(this);
    m_options->mid->iterate_relations( rel_callback );

    tagtransform_shutdown();

#ifdef HAVE_PTHREAD
    if (m_options->parallel_indexing) {
      pthread_thunk thunks[NUM_TABLES];
      for (i=0; i<NUM_TABLES; i++) {
          thunks[i].obj = this;
          thunks[i].ptr = &m_tables[i];
      }

      for (i=0; i<NUM_TABLES; i++) {
          int ret = pthread_create(&threads[i], NULL, pthread_stop_one, &thunks[i]);
          if (ret) {
              fprintf(stderr, "pthread_create() returned an error (%d)", ret);
              exit_nicely();
          }
      }
  
      /* No longer need to access middle layer -- release memory */
      m_options->mid->stop();
  
      for (i=0; i<NUM_TABLES; i++) {
          int ret = pthread_join(threads[i], NULL);
          if (ret) {
              fprintf(stderr, "pthread_join() returned an error (%d)", ret);
              exit_nicely();
          }
      }
    } else {
#endif

    /* No longer need to access middle layer -- release memory */
    m_options->mid->stop();
    for (i=0; i<NUM_TABLES; i++)
        pgsql_out_stop_one(&m_tables[i]);

#ifdef HAVE_PTHREAD
    }
#endif


    cleanup();
    delete m_export_list;

    expire_tiles_stop();
}

int output_pgsql_t::node_add(osmid_t id, double lat, double lon, struct keyval *tags)
{
  m_options->mid->nodes_set(id, lat, lon, tags);
  pgsql_out_node(id, tags, lat, lon);

  return 0;
}

int output_pgsql_t::way_add(osmid_t id, osmid_t *nds, int nd_count, struct keyval *tags)
{
  int polygon = 0;
  int roads = 0;


  /* Check whether the way is: (1) Exportable, (2) Maybe a polygon */
  int filter = tagtransform_filter_way_tags(tags, &polygon, &roads, m_export_list);

  /* If this isn't a polygon then it can not be part of a multipolygon
     Hence only polygons are "pending" */
  m_options->mid->ways_set(id, nds, nd_count, tags, (!filter && polygon) ? 1 : 0);

  if( !polygon && !filter )
  {
    /* Get actual node data and generate output */
    struct osmNode *nodes = (struct osmNode *)malloc( sizeof(struct osmNode) * nd_count );
    int count = m_options->mid->nodes_get_list( nodes, nds, nd_count );
    pgsql_out_way(id, tags, nodes, count, 0);
    free(nodes);
  }
  return 0;
}

/* This is the workhorse of pgsql_add_relation, split out because it is used as the callback for iterate relations */
int output_pgsql_t::pgsql_process_relation(osmid_t id, struct member *members, int member_count, struct keyval *tags, int exists)
{
    int i, j, count, count2;
    osmid_t *xid2 = (osmid_t *)malloc( (member_count+1) * sizeof(osmid_t) );
  osmid_t *xid;
  const char **xrole = (const char **)malloc( (member_count+1) * sizeof(const char *) );
  int *xcount = (int *)malloc( (member_count+1) * sizeof(int) );
  struct keyval *xtags  = (struct keyval *)malloc( (member_count+1) * sizeof(struct keyval) );
  struct osmNode **xnodes = (struct osmNode **)malloc( (member_count+1) * sizeof(struct osmNode*) );

  /* If the flag says this object may exist already, delete it first */
  if(exists)
      pgsql_delete_relation_from_output(id);

  if (tagtransform_filter_rel_tags(tags, m_export_list)) {
      free(xid2);
      free(xrole);
      free(xcount);
      free(xtags);
      free(xnodes);
      return 1;
  }

  count = 0;
  for( i=0; i<member_count; i++ )
  {
  
    /* Need to handle more than just ways... */
    if( members[i].type != OSMTYPE_WAY )
        continue;
    xid2[count] = members[i].id;
    count++;
  }

  count2 = m_options->mid->ways_get_list(xid2, count, &xid, xtags, xnodes, xcount);

  for (i = 0; i < count2; i++) {
      for (j = i; j < member_count; j++) {
          if (members[j].id == xid[i]) break;
      }
      xrole[i] = members[j].role;
  }
  xnodes[count2] = NULL;
  xcount[count2] = 0;
  xid[count2] = 0;
  xrole[count2] = NULL;

  /* At some point we might want to consider storing the retrieved data in the members, rather than as separate arrays */
  pgsql_out_relation(id, tags, count2, xnodes, xtags, xcount, xid, xrole);

  for( i=0; i<count2; i++ )
  {
    resetList( &(xtags[i]) );
    free( xnodes[i] );
  }

  free(xid2);
  free(xid);
  free(xrole);
  free(xcount);
  free(xtags);
  free(xnodes);
  return 0;
}

int output_pgsql_t::relation_add(osmid_t id, struct member *members, int member_count, struct keyval *tags)
{
  const char *type = getItem(tags, "type");

  /* Must have a type field or we ignore it */
  if (!type)
      return 0;

  m_options->mid->relations_set(id, members, member_count, tags);
    
  /* Only a limited subset of type= is supported, ignore other */
  if ( (strcmp(type, "route") != 0) && (strcmp(type, "multipolygon") != 0) && (strcmp(type, "boundary") != 0))
    return 0;


  return pgsql_process_relation(id, members, member_count, tags, 0);
}
#define UNUSED  __attribute__ ((unused))

/* Delete is easy, just remove all traces of this object. We don't need to
 * worry about finding objects that depend on it, since the same diff must
 * contain the change for that also. */
int output_pgsql_t::node_delete(osmid_t osm_id)
{
    if( !m_options->slim )
    {
        fprintf( stderr, "Cannot apply diffs unless in slim mode\n" );
        exit_nicely();
    }
    pgsql_pause_copy(&m_tables[t_point]);
    if ( expire_tiles_from_db(m_tables[t_point].sql_conn, osm_id) != 0)
        pgsql_exec(m_tables[t_point].sql_conn, PGRES_COMMAND_OK, "DELETE FROM %s WHERE osm_id = %" PRIdOSMID, m_tables[t_point].name, osm_id );
    
    dynamic_cast<slim_middle_t *>(m_options->mid)->nodes_delete(osm_id);
    return 0;
}

/* Seperated out because we use it elsewhere */
int output_pgsql_t::pgsql_delete_way_from_output(osmid_t osm_id)
{
    /* Optimisation: we only need this is slim mode */
    if( !m_options->slim )
        return 0;
    /* in droptemp mode we don't have indices and this takes ages. */
    if (m_options->droptemp)
        return 0;
    pgsql_pause_copy(&m_tables[t_roads]);
    pgsql_pause_copy(&m_tables[t_line]);
    pgsql_pause_copy(&m_tables[t_poly]);
    pgsql_exec(m_tables[t_roads].sql_conn, PGRES_COMMAND_OK, "DELETE FROM %s WHERE osm_id = %" PRIdOSMID, m_tables[t_roads].name, osm_id );
    if ( expire_tiles_from_db(m_tables[t_line].sql_conn, osm_id) != 0)
        pgsql_exec(m_tables[t_line].sql_conn, PGRES_COMMAND_OK, "DELETE FROM %s WHERE osm_id = %" PRIdOSMID, m_tables[t_line].name, osm_id );
    if ( expire_tiles_from_db(m_tables[t_poly].sql_conn, osm_id) != 0)
        pgsql_exec(m_tables[t_poly].sql_conn, PGRES_COMMAND_OK, "DELETE FROM %s WHERE osm_id = %" PRIdOSMID, m_tables[t_poly].name, osm_id );
    return 0;
}

int output_pgsql_t::way_delete(osmid_t osm_id)
{
    if( !m_options->slim )
    {
        fprintf( stderr, "Cannot apply diffs unless in slim mode\n" );
        exit_nicely();
    }
    pgsql_delete_way_from_output(osm_id);
    dynamic_cast<slim_middle_t *>(m_options->mid)->ways_delete(osm_id);
    return 0;
}

/* Relations are identified by using negative IDs */
int output_pgsql_t::pgsql_delete_relation_from_output(osmid_t osm_id)
{
    pgsql_pause_copy(&m_tables[t_roads]);
    pgsql_pause_copy(&m_tables[t_line]);
    pgsql_pause_copy(&m_tables[t_poly]);
    pgsql_exec(m_tables[t_roads].sql_conn, PGRES_COMMAND_OK, "DELETE FROM %s WHERE osm_id = %" PRIdOSMID, m_tables[t_roads].name, -osm_id );
    if ( expire_tiles_from_db(m_tables[t_line].sql_conn, -osm_id) != 0)
        pgsql_exec(m_tables[t_line].sql_conn, PGRES_COMMAND_OK, "DELETE FROM %s WHERE osm_id = %" PRIdOSMID, m_tables[t_line].name, -osm_id );
    if ( expire_tiles_from_db(m_tables[t_poly].sql_conn, -osm_id) != 0)
        pgsql_exec(m_tables[t_poly].sql_conn, PGRES_COMMAND_OK, "DELETE FROM %s WHERE osm_id = %" PRIdOSMID, m_tables[t_poly].name, -osm_id );
    return 0;
}

int output_pgsql_t::relation_delete(osmid_t osm_id)
{
    if( !m_options->slim )
    {
        fprintf( stderr, "Cannot apply diffs unless in slim mode\n" );
        exit_nicely();
    }
    pgsql_delete_relation_from_output(osm_id);
    dynamic_cast<slim_middle_t *>(m_options->mid)->relations_delete(osm_id);
    return 0;
}

/* Modify is slightly trickier. The basic idea is we simply delete the
 * object and create it with the new parameters. Then we need to mark the
 * objects that depend on this one */
int output_pgsql_t::node_modify(osmid_t osm_id, double lat, double lon, struct keyval *tags)
{
    if( !m_options->slim )
    {
        fprintf( stderr, "Cannot apply diffs unless in slim mode\n" );
        exit_nicely();
    }
    node_delete(osm_id);
    node_add(osm_id, lat, lon, tags);
    dynamic_cast<slim_middle_t *>(m_options->mid)->node_changed(osm_id);
    return 0;
}

int output_pgsql_t::way_modify(osmid_t osm_id, osmid_t *nodes, int node_count, struct keyval *tags)
{
    if( !m_options->slim )
    {
        fprintf( stderr, "Cannot apply diffs unless in slim mode\n" );
        exit_nicely();
    }
    way_delete(osm_id);
    way_add(osm_id, nodes, node_count, tags);
    dynamic_cast<slim_middle_t *>(m_options->mid)->way_changed(osm_id);
    return 0;
}

int output_pgsql_t::relation_modify(osmid_t osm_id, struct member *members, int member_count, struct keyval *tags)
{
    if( !m_options->slim )
    {
        fprintf( stderr, "Cannot apply diffs unless in slim mode\n" );
        exit_nicely();
    }
    relation_delete(osm_id);
    relation_add(osm_id, members, member_count, tags);
    dynamic_cast<slim_middle_t *>(m_options->mid)->relation_changed(osm_id);
    return 0;
}

output_pgsql_t::output_pgsql_t() {
}

output_pgsql_t::~output_pgsql_t() {
}

output_pgsql_t out_pgsql;<|MERGE_RESOLUTION|>--- conflicted
+++ resolved
@@ -92,14 +92,7 @@
   int fields;
   struct taginfo temp;
   char buffer[1024];
-<<<<<<< HEAD
-  int flag = 0;
   int enable_way_area = 1;
-=======
-
-  exportList[OSMTYPE_NODE] = (struct taginfo *)malloc( sizeof(struct taginfo) * MAX_STYLES );
-  exportList[OSMTYPE_WAY]  = (struct taginfo *)malloc( sizeof(struct taginfo) * MAX_STYLES );
->>>>>>> 0eadfd0e
 
   in = fopen( filename, "rt" );
   if( !in )
@@ -127,16 +120,10 @@
       fprintf( stderr, "Error reading style file line %d (fields=%d)\n", lineno, fields );
       exit_nicely();
     }
-<<<<<<< HEAD
+
+    //place to keep info about this tag
     temp.name.assign(tag);
     temp.type.assign(datatype);
-    
-=======
-
-    //place to keep info about this tag
-    temp.name = strdup(tag);
-    temp.type = strdup(datatype);
->>>>>>> 0eadfd0e
     temp.flags = 0;
     temp.count = 0;
     
@@ -154,7 +141,7 @@
       if( i == NUM_FLAGS )
         fprintf( stderr, "Unknown flag '%s' line %d, ignored\n", str, lineno );
     }
-<<<<<<< HEAD
+
     if ((temp.flags != FLAG_DELETE) && 
         ((temp.name.find('?') != std::string::npos) || 
          (temp.name.find('*') != std::string::npos))) {
@@ -163,17 +150,6 @@
     }
     
     if ((temp.name == "way_area") && (temp.flags==FLAG_DELETE)) {
-=======
-
-    //only allow wildcards for with the delete flag
-    if ((temp.flags!=FLAG_DELETE) && ((strchr(temp.name,'?') != NULL) || (strchr(temp.name,'*') != NULL))) {
-        fprintf( stderr, "wildcard '%s' in non-delete style entry\n",temp.name);
-        exit_nicely();
-    }
-    
-    //turn off generating the way_area tag if the delete flag is specified on it
-    if ((0==strcmp(temp.name,"way_area")) && (temp.flags==FLAG_DELETE)) {
->>>>>>> 0eadfd0e
         enable_way_area=0;
     }
 
@@ -183,27 +159,15 @@
     //keep this tag info if it applies to nodes
     if( strstr( osmtype, "node" ) )
     {
-<<<<<<< HEAD
         exlist->add(OSMTYPE_NODE, temp);
-        flag = 1;
-=======
-      memcpy( &exportList[ OSMTYPE_NODE ][ exportListCount[ OSMTYPE_NODE ] ], &temp, sizeof(temp) );
-      exportListCount[ OSMTYPE_NODE ]++;
-      kept = true;
->>>>>>> 0eadfd0e
+        kept = true;
     }
 
     //keep this tag info if it applies to ways
     if( strstr( osmtype, "way" ) )
     {
-<<<<<<< HEAD
         exlist->add(OSMTYPE_WAY, temp);
-        flag = 1;
-=======
-      memcpy( &exportList[ OSMTYPE_WAY ][ exportListCount[ OSMTYPE_WAY ] ], &temp, sizeof(temp) );
-      exportListCount[ OSMTYPE_WAY ]++;
-      kept = true;
->>>>>>> 0eadfd0e
+        kept = true;
     }
 
     //do we really want to completely quit on an unusable line?
